--- conflicted
+++ resolved
@@ -46,11 +46,7 @@
 ndarray-linalg = {version = "0.16.0", optional = true}
 cfg-if = "1.0.0"
 rayon = { version = ">=1.8.0,<2.0", optional = true }
-<<<<<<< HEAD
-mzpeaks = { version=">=0.18.0,<1.0.0" }
-=======
 mzpeaks = { version=">=0.19.0,<1.0.0" }
->>>>>>> bda2cd07
 nalgebra = { version = "0.32.3", optional = true }
 thiserror = ">=1.0.50"
 argmin = "0.10.0"
